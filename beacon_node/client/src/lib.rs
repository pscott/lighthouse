extern crate slog;

mod config;

pub mod error;
pub mod notifier;

use beacon_chain::{
    lmd_ghost::ThreadSafeReducedTree, slot_clock::SystemTimeSlotClock, store::Store,
    test_utils::generate_deterministic_keypairs, BeaconChain, BeaconChainBuilder,
};
use exit_future::Signal;
use futures::{future::Future, Stream};
use network::Service as NetworkService;
use slog::{crit, error, info, o};
use slot_clock::SlotClock;
use std::marker::PhantomData;
use std::sync::Arc;
use std::time::{Duration, Instant, SystemTime, UNIX_EPOCH};
use tokio::runtime::TaskExecutor;
use tokio::timer::Interval;
use types::EthSpec;
use websocket_server::WebSocketSender;

pub use beacon_chain::{BeaconChainTypes, Eth1ChainBackend, InteropEth1ChainBackend};
pub use config::{BeaconChainStartMethod, Config as ClientConfig, Eth1BackendMethod};
pub use eth2_config::Eth2Config;

#[derive(Clone)]
pub struct RuntimeBeaconChainTypes<S: Store, E: EthSpec> {
    _phantom_s: PhantomData<S>,
    _phantom_e: PhantomData<E>,
}

impl<S, E> BeaconChainTypes for RuntimeBeaconChainTypes<S, E>
where
    S: Store + 'static,
    E: EthSpec,
{
    type Store = S;
    type SlotClock = SystemTimeSlotClock;
    type LmdGhost = ThreadSafeReducedTree<S, E>;
    type Eth1Chain = InteropEth1ChainBackend<E>;
    type EthSpec = E;
    type EventHandler = WebSocketSender<E>;
}

/// Main beacon node client service. This provides the connection and initialisation of the clients
/// sub-services in multiple threads.
pub struct Client<S, E>
where
    S: Store + Clone + 'static,
    E: EthSpec,
{
    /// Configuration for the lighthouse client.
    _client_config: ClientConfig,
    /// The beacon chain for the running client.
    beacon_chain: Arc<BeaconChain<RuntimeBeaconChainTypes<S, E>>>,
    /// Reference to the network service.
    pub network: Arc<NetworkService<RuntimeBeaconChainTypes<S, E>>>,
    /// Signal to terminate the RPC server.
    pub rpc_exit_signal: Option<Signal>,
    /// Signal to terminate the slot timer.
    pub slot_timer_exit_signal: Option<Signal>,
    /// Signal to terminate the API
    pub api_exit_signal: Option<Signal>,
    /// Signal to terminate the websocket server
    pub websocket_exit_signal: Option<Signal>,
    /// The clients logger.
    log: slog::Logger,
}

impl<S, E> Client<S, E>
where
    S: Store + Clone + 'static,
    E: EthSpec,
{
    /// Generate an instance of the client. Spawn and link all internal sub-processes.
    pub fn new(
        client_config: ClientConfig,
        eth2_config: Eth2Config,
        store: S,
        log: slog::Logger,
        executor: &TaskExecutor,
    ) -> error::Result<Self> {
        let store = Arc::new(store);
        let milliseconds_per_slot = eth2_config.spec.milliseconds_per_slot;

        let spec = &eth2_config.spec.clone();

        let beacon_chain_builder = match &client_config.beacon_chain_start_method {
            BeaconChainStartMethod::Resume => {
                info!(
                    log,
                    "Starting beacon chain";
                    "method" => "resume"
                );
                BeaconChainBuilder::from_store(spec.clone(), log.clone())
            }
            BeaconChainStartMethod::Mainnet => {
                crit!(log, "No mainnet beacon chain startup specification.");
                return Err("Mainnet launch is not yet announced.".into());
            }
            BeaconChainStartMethod::RecentGenesis {
                validator_count,
                minutes,
            } => {
                info!(
                    log,
                    "Starting beacon chain";
                    "validator_count" => validator_count,
                    "minutes" => minutes,
                    "method" => "recent"
                );
                BeaconChainBuilder::recent_genesis(
                    &generate_deterministic_keypairs(*validator_count),
                    *minutes,
                    spec.clone(),
                    log.clone(),
                )?
            }
            BeaconChainStartMethod::Generated {
                validator_count,
                genesis_time,
            } => {
                info!(
                    log,
                    "Starting beacon chain";
                    "validator_count" => validator_count,
                    "genesis_time" => genesis_time,
                    "method" => "quick"
                );
                BeaconChainBuilder::quick_start(
                    *genesis_time,
                    &generate_deterministic_keypairs(*validator_count),
                    spec.clone(),
                    log.clone(),
                )?
            }
            BeaconChainStartMethod::Yaml { file } => {
                info!(
                    log,
                    "Starting beacon chain";
                    "file" => format!("{:?}", file),
                    "method" => "yaml"
                );
                BeaconChainBuilder::yaml_state(file, spec.clone(), log.clone())?
            }
            BeaconChainStartMethod::Ssz { file } => {
                info!(
                    log,
                    "Starting beacon chain";
                    "file" => format!("{:?}", file),
                    "method" => "ssz"
                );
                BeaconChainBuilder::ssz_state(file, spec.clone(), log.clone())?
            }
            BeaconChainStartMethod::Json { file } => {
                info!(
                    log,
                    "Starting beacon chain";
                    "file" => format!("{:?}", file),
                    "method" => "json"
                );
                BeaconChainBuilder::json_state(file, spec.clone(), log.clone())?
            }
            BeaconChainStartMethod::HttpBootstrap { server, port } => {
                info!(
                    log,
                    "Starting beacon chain";
                    "port" => port,
                    "server" => server,
                    "method" => "bootstrap"
                );
                BeaconChainBuilder::http_bootstrap(server, spec.clone(), log.clone())?
            }
        };

        let eth1_backend =
<<<<<<< HEAD
            T::Eth1Chain::new(String::new(), String::new(), &log)
                .map_err(|e| format!("{:?}", e))?;
        let beacon_chain: Arc<BeaconChain<T>> = Arc::new(
=======
            InteropEth1ChainBackend::new(String::new()).map_err(|e| format!("{:?}", e))?;

        // Start the websocket server.
        let (websocket_sender, websocket_exit_signal): (WebSocketSender<E>, Option<_>) =
            if client_config.websocket_server.enabled {
                let (sender, exit) = websocket_server::start_server(
                    &client_config.websocket_server,
                    executor,
                    &log,
                )?;
                (sender, Some(exit))
            } else {
                (WebSocketSender::dummy(), None)
            };

        let beacon_chain: Arc<BeaconChain<RuntimeBeaconChainTypes<S, E>>> = Arc::new(
>>>>>>> 2399b9bb
            beacon_chain_builder
                .build(store, eth1_backend, websocket_sender)
                .map_err(error::Error::from)?,
        );

        let since_epoch = SystemTime::now()
            .duration_since(UNIX_EPOCH)
            .map_err(|e| format!("Unable to read system time: {}", e))?;
        let since_genesis = Duration::from_secs(beacon_chain.head().beacon_state.genesis_time);

        if since_genesis > since_epoch {
            info!(
                log,
                "Starting node prior to genesis";
                "now" => since_epoch.as_secs(),
                "genesis_seconds" => since_genesis.as_secs(),
            );
        }

        let network_config = &client_config.network;
        let (network, network_send) =
            NetworkService::new(beacon_chain.clone(), network_config, executor, log.clone())?;

        // spawn the RPC server
        let rpc_exit_signal = if client_config.rpc.enabled {
            Some(rpc::start_server(
                &client_config.rpc,
                executor,
                network_send.clone(),
                beacon_chain.clone(),
                &log,
            ))
        } else {
            None
        };

        // Start the `rest_api` service
        let api_exit_signal = if client_config.rest_api.enabled {
            match rest_api::start_server(
                &client_config.rest_api,
                executor,
                beacon_chain.clone(),
                network.clone(),
                network_send.clone(),
                client_config.db_path().expect("unable to read datadir"),
                eth2_config.clone(),
                &log,
            ) {
                Ok(s) => Some(s),
                Err(e) => {
                    error!(log, "API service failed to start."; "error" => format!("{:?}",e));
                    None
                }
            }
        } else {
            None
        };

        let (slot_timer_exit_signal, exit) = exit_future::signal();
        if let Some(duration_to_next_slot) = beacon_chain.slot_clock.duration_to_next_slot() {
            // set up the validator work interval - start at next slot and proceed every slot
            let interval = {
                // Set the interval to start at the next slot, and every slot after
                let slot_duration = Duration::from_millis(milliseconds_per_slot);
                //TODO: Handle checked add correctly
                Interval::new(Instant::now() + duration_to_next_slot, slot_duration)
            };

            let chain = beacon_chain.clone();
            let log = log.new(o!("Service" => "SlotTimer"));
            executor.spawn(
                exit.until(
                    interval
                        .for_each(move |_| {
                            log_new_slot(&chain, &log);

                            Ok(())
                        })
                        .map_err(|_| ()),
                )
                .map(|_| ()),
            );
        }

        Ok(Client {
            _client_config: client_config,
            beacon_chain,
            rpc_exit_signal,
            slot_timer_exit_signal: Some(slot_timer_exit_signal),
            api_exit_signal,
            websocket_exit_signal,
            log,
            network,
        })
    }
}

impl<S: Store + Clone, E: EthSpec> Drop for Client<S, E> {
    fn drop(&mut self) {
        // Save the beacon chain to it's store before dropping.
        let _result = self.beacon_chain.persist();
    }
}

fn log_new_slot<T: BeaconChainTypes>(chain: &Arc<BeaconChain<T>>, log: &slog::Logger) {
    let best_slot = chain.head().beacon_block.slot;
    let latest_block_root = chain.head().beacon_block_root;

    if let Ok(current_slot) = chain.slot() {
        info!(
            log,
            "Slot start";
            "skip_slots" => current_slot.saturating_sub(best_slot),
            "best_block_root" => format!("{}", latest_block_root),
            "best_block_slot" => best_slot,
            "slot" => current_slot,
        )
    } else {
        error!(
            log,
            "Beacon chain running whilst slot clock is unavailable."
        );
    };
}<|MERGE_RESOLUTION|>--- conflicted
+++ resolved
@@ -176,13 +176,8 @@
             }
         };
 
-        let eth1_backend =
-<<<<<<< HEAD
-            T::Eth1Chain::new(String::new(), String::new(), &log)
-                .map_err(|e| format!("{:?}", e))?;
-        let beacon_chain: Arc<BeaconChain<T>> = Arc::new(
-=======
-            InteropEth1ChainBackend::new(String::new()).map_err(|e| format!("{:?}", e))?;
+        let eth1_backend = InteropEth1ChainBackend::new(String::new(), String::new(), &log)
+            .map_err(|e| format!("{:?}", e))?;
 
         // Start the websocket server.
         let (websocket_sender, websocket_exit_signal): (WebSocketSender<E>, Option<_>) =
@@ -198,7 +193,6 @@
             };
 
         let beacon_chain: Arc<BeaconChain<RuntimeBeaconChainTypes<S, E>>> = Arc::new(
->>>>>>> 2399b9bb
             beacon_chain_builder
                 .build(store, eth1_backend, websocket_sender)
                 .map_err(error::Error::from)?,
