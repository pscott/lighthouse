--- conflicted
+++ resolved
@@ -23,11 +23,7 @@
 }
 
 /// HTTP handler to return a `BeaconBlock` at a given `root` or `slot`.
-<<<<<<< HEAD
-pub fn get_head<T: BeaconChainTypes + 'static>(
-=======
 pub fn get_head<T: BeaconChainTypes>(
->>>>>>> 78d82d91
     req: Request<Body>,
     beacon_chain: Arc<BeaconChain<T>>,
 ) -> ApiResult {
@@ -68,11 +64,7 @@
 }
 
 /// HTTP handler to return a `BeaconBlock` at a given `root` or `slot`.
-<<<<<<< HEAD
-pub fn get_block<T: BeaconChainTypes + 'static>(
-=======
 pub fn get_block<T: BeaconChainTypes>(
->>>>>>> 78d82d91
     req: Request<Body>,
     beacon_chain: Arc<BeaconChain<T>>,
 ) -> ApiResult {
@@ -110,11 +102,7 @@
 }
 
 /// HTTP handler to return a `BeaconBlock` root at a given `slot`.
-<<<<<<< HEAD
-pub fn get_block_root<T: BeaconChainTypes + 'static>(
-=======
 pub fn get_block_root<T: BeaconChainTypes>(
->>>>>>> 78d82d91
     req: Request<Body>,
     beacon_chain: Arc<BeaconChain<T>>,
 ) -> ApiResult {
@@ -129,11 +117,7 @@
 }
 
 /// HTTP handler to return the `Fork` of the current head.
-<<<<<<< HEAD
-pub fn get_fork<T: BeaconChainTypes + 'static>(
-=======
 pub fn get_fork<T: BeaconChainTypes>(
->>>>>>> 78d82d91
     req: Request<Body>,
     beacon_chain: Arc<BeaconChain<T>>,
 ) -> ApiResult {
@@ -144,11 +128,7 @@
 ///
 /// The `Epoch` parameter can be any epoch number. If it is not specified,
 /// the current epoch is assumed.
-<<<<<<< HEAD
-pub fn get_validators<T: BeaconChainTypes + 'static>(
-=======
 pub fn get_validators<T: BeaconChainTypes>(
->>>>>>> 78d82d91
     req: Request<Body>,
     beacon_chain: Arc<BeaconChain<T>>,
 ) -> ApiResult {
@@ -188,11 +168,7 @@
 ///
 /// Will not return a state if the request slot is in the future. Will return states higher than
 /// the current head by skipping slots.
-<<<<<<< HEAD
-pub fn get_state<T: BeaconChainTypes + 'static>(
-=======
 pub fn get_state<T: BeaconChainTypes>(
->>>>>>> 78d82d91
     req: Request<Body>,
     beacon_chain: Arc<BeaconChain<T>>,
 ) -> ApiResult {
@@ -240,11 +216,7 @@
 ///
 /// Will not return a state if the request slot is in the future. Will return states higher than
 /// the current head by skipping slots.
-<<<<<<< HEAD
-pub fn get_state_root<T: BeaconChainTypes + 'static>(
-=======
 pub fn get_state_root<T: BeaconChainTypes>(
->>>>>>> 78d82d91
     req: Request<Body>,
     beacon_chain: Arc<BeaconChain<T>>,
 ) -> ApiResult {
@@ -269,11 +241,7 @@
 }
 
 /// HTTP handler to return a `BeaconState` at the genesis block.
-<<<<<<< HEAD
-pub fn get_genesis_state<T: BeaconChainTypes + 'static>(
-=======
 pub fn get_genesis_state<T: BeaconChainTypes>(
->>>>>>> 78d82d91
     req: Request<Body>,
     beacon_chain: Arc<BeaconChain<T>>,
 ) -> ApiResult {
@@ -283,11 +251,7 @@
 }
 
 /// Read the genesis time from the current beacon chain state.
-<<<<<<< HEAD
-pub fn get_genesis_time<T: BeaconChainTypes + 'static>(
-=======
 pub fn get_genesis_time<T: BeaconChainTypes>(
->>>>>>> 78d82d91
     req: Request<Body>,
     beacon_chain: Arc<BeaconChain<T>>,
 ) -> ApiResult {
