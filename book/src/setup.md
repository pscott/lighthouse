--- conflicted
+++ resolved
@@ -45,9 +45,5 @@
 
 These tests are quite large (100's of MB) so they're only downloaded if you run
 `$ make test-ef` (or anything that run it). You may want to avoid
-<<<<<<< HEAD
-downloadingthese tests if you're on a slow or metered Internet connection. CI
-=======
 downloading these tests if you're on a slow or metered Internet connection. CI
->>>>>>> 78d82d91
 will require them to pass, though.