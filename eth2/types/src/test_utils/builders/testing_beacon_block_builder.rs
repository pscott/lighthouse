use crate::{
    test_utils::{
        TestingAttestationBuilder, TestingAttesterSlashingBuilder, TestingDepositBuilder,
        TestingProposerSlashingBuilder, TestingVoluntaryExitBuilder,
    },
    typenum::U4294967296,
    *,
};
use int_to_bytes::int_to_bytes32;
use merkle_proof::MerkleTree;
use rayon::prelude::*;
use tree_hash::{SignedRoot, TreeHash};

/// Builds a beacon block to be used for testing purposes.
///
/// This struct should **never be used for production purposes.**
pub struct TestingBeaconBlockBuilder<T: EthSpec> {
    pub block: BeaconBlock<T>,
}

/// Enum used for passing test options to builder
#[derive(PartialEq)]
pub enum DepositTestTask {
    Valid,
    BadPubKey,
    BadSig,
    InvalidPubKey,
    NoReset,
}

/// Enum used for passing test options to builder
pub enum ExitTestTask {
    AlreadyInitiated,
    AlreadyExited,
    BadSignature,
    FutureEpoch,
    NotActive,
    Valid,
    ValidatorUnknown,
}

#[derive(PartialEq)]
/// Enum used for passing test options to builder
pub enum AttestationTestTask {
    Valid,
    BadParentCrosslinkStartEpoch,
    BadParentCrosslinkEndEpoch,
    BadParentCrosslinkHash,
    NoCommiteeForShard,
    WrongJustifiedCheckpoint,
    BadTargetTooLow,
    BadTargetTooHigh,
    BadShard,
    BadParentCrosslinkDataRoot,
    BadIndexedAttestationBadSignature,
    CustodyBitfieldNotSubset,
    CustodyBitfieldHasSetBits,
    BadCustodyBitfieldLen,
    BadAggregationBitfieldLen,
    BadSignature,
    ValidatorUnknown,
    IncludedTooEarly,
    IncludedTooLate,
    BadTargetEpoch,
}

#[derive(PartialEq)]
/// Enum used for passing test options to builder
pub enum AttesterSlashingTestTask {
    Valid,
    NotSlashable,
    IndexedAttestation1Invalid,
    IndexedAttestation2Invalid,
}

/// Enum used for passing test options to builder
#[derive(PartialEq)]
pub enum ProposerSlashingTestTask {
    Valid,
    ProposerUnknown,
    ProposalEpochMismatch,
    ProposalsIdentical,
    ProposerNotSlashable,
    BadProposal1Signature,
    BadProposal2Signature,
}

impl<T: EthSpec> TestingBeaconBlockBuilder<T> {
    /// Create a new builder from genesis.
    pub fn new(spec: &ChainSpec) -> Self {
        Self {
            block: BeaconBlock::empty(spec),
        }
    }

    /// Set the previous block root
    pub fn set_parent_root(&mut self, root: Hash256) {
        self.block.parent_root = root;
    }

    /// Set the slot of the block.
    pub fn set_slot(&mut self, slot: Slot) {
        self.block.slot = slot;
    }

    /// Signs the block.
    ///
    /// Modifying the block after signing may invalidate the signature.
    pub fn sign(&mut self, sk: &SecretKey, fork: &Fork, spec: &ChainSpec) {
        let message = self.block.signed_root();
        let epoch = self.block.slot.epoch(T::slots_per_epoch());
        let domain = spec.get_domain(epoch, Domain::BeaconProposer, fork);
        self.block.signature = Signature::new(&message, domain, sk);
    }

    /// Sets the randao to be a signature across the blocks epoch.
    ///
    /// Modifying the block's slot after signing may invalidate the signature.
    pub fn set_randao_reveal(&mut self, sk: &SecretKey, fork: &Fork, spec: &ChainSpec) {
        let epoch = self.block.slot.epoch(T::slots_per_epoch());
        let message = epoch.tree_hash_root();
        let domain = spec.get_domain(epoch, Domain::Randao, fork);
        self.block.body.randao_reveal = Signature::new(&message, domain, sk);
    }

    /// Has the randao reveal been set?
    pub fn randao_reveal_not_set(&mut self) -> bool {
        self.block.body.randao_reveal.is_empty()
    }

    /// Inserts a signed, valid `ProposerSlashing` for the validator.
    pub fn insert_proposer_slashing(
        &mut self,
        test_task: &ProposerSlashingTestTask,
        validator_index: u64,
        secret_key: &SecretKey,
        fork: &Fork,
        spec: &ChainSpec,
    ) {
        let proposer_slashing =
            build_proposer_slashing::<T>(test_task, validator_index, secret_key, fork, spec);
        self.block
            .body
            .proposer_slashings
            .push(proposer_slashing)
            .unwrap();
    }

    /// Inserts a signed, valid `AttesterSlashing` for each validator index in `validator_indices`.
    pub fn insert_attester_slashing(
        &mut self,
        test_task: &AttesterSlashingTestTask,
        validator_indices: &[u64],
        secret_keys: &[&SecretKey],
        fork: &Fork,
        spec: &ChainSpec,
    ) {
        let attester_slashing = build_double_vote_attester_slashing(
            test_task,
            validator_indices,
            secret_keys,
            fork,
            spec,
        );
        let _ = self.block.body.attester_slashings.push(attester_slashing);
    }

    /// Fills the block with `num_attestations` attestations.
    ///
    /// It will first go and get each committee that is able to include an attestation in this
    /// block. If there _are_ enough committees, it will produce an attestation for each. If there
    /// _are not_ enough committees, it will start splitting the committees in half until it
    /// achieves the target. It will then produce separate attestations for each split committee.
    ///
    /// Note: the signed messages of the split committees will be identical -- it would be possible
    /// to aggregate these split attestations.
    pub fn insert_attestations(
        &mut self,
        test_task: &AttestationTestTask,
        state: &BeaconState<T>,
        secret_keys: &[&SecretKey],
        num_attestations: usize,
        spec: &ChainSpec,
    ) -> Result<(), BeaconStateError> {
        let mut slot = self.block.slot - spec.min_attestation_inclusion_delay;
        let mut attestations_added = 0;

        // Stores the following (in order):
        //
        // - The slot of the committee.
        // - A list of all validators in the committee.
        // - A list of all validators in the committee that should sign the attestation.
        // - The index of the committee.
        let mut committees: Vec<(Slot, Vec<usize>, Vec<usize>, u64)> = vec![];

        if slot < T::slots_per_epoch() {
            panic!("slot is too low, will get stuck in loop")
        }

        // Loop backwards through slots gathering each committee, until:
        //
        // - The slot is too old to be included in a block at this slot.
        // - The `MAX_ATTESTATIONS`.
        loop {
            if state.slot >= slot + T::slots_per_epoch() {
                break;
            }

            for beacon_committee in state.get_beacon_committees_at_slot(slot)? {
                if attestations_added >= num_attestations {
                    break;
                }

                committees.push((
                    slot,
                    beacon_committee.committee.to_vec(),
                    beacon_committee.committee.to_vec(),
                    beacon_committee.index,
                ));

                attestations_added += 1;
            }

            slot -= 1;
        }

        // Loop through all the committees, splitting each one in half until we have
        // `MAX_ATTESTATIONS` committees.
        loop {
            if committees.len() >= num_attestations as usize {
                break;
            }

            for i in 0..committees.len() {
                if committees.len() >= num_attestations as usize {
                    break;
                }

                let (slot, committee, mut signing_validators, index) = committees[i].clone();

                let new_signing_validators =
                    signing_validators.split_off(signing_validators.len() / 2);

                committees[i] = (slot, committee.clone(), signing_validators, index);
                committees.push((slot, committee, new_signing_validators, index));
            }
        }

        let attestations: Vec<_> = committees
            .par_iter()
<<<<<<< HEAD
            .map(|(slot, committee, signing_validators, index)| {
                let mut builder = TestingAttestationBuilder::new(state, committee, *slot, *index);
=======
            .map(|(slot, committee, signing_validators, shard)| {
                let mut builder = TestingAttestationBuilder::new(
                    test_task, state, committee, *slot, *shard, spec,
                );
>>>>>>> 24845554

                let signing_secret_keys: Vec<&SecretKey> = signing_validators
                    .iter()
                    .map(|validator_index| secret_keys[*validator_index])
                    .collect();
<<<<<<< HEAD
                builder.sign(signing_validators, &signing_secret_keys, &state.fork, spec);
=======
                builder.sign(
                    test_task,
                    signing_validators,
                    &signing_secret_keys,
                    &state.fork,
                    spec,
                    false,
                );
>>>>>>> 24845554

                builder.build()
            })
            .collect();

        for attestation in attestations {
            self.block.body.attestations.push(attestation).unwrap();
        }

        Ok(())
    }

    /// Insert a `Valid` deposit into the state.
    pub fn insert_deposits(
        &mut self,
        amount: u64,
        test_task: DepositTestTask,
        // TODO: deal with the fact deposits no longer have explicit indices
        _index: u64,
        num_deposits: u64,
        state: &mut BeaconState<T>,
        spec: &ChainSpec,
    ) {
        // Vector containing deposits' data
        let mut datas = vec![];
        for _ in 0..num_deposits {
            let keypair = Keypair::random();

            let mut builder = TestingDepositBuilder::new(keypair.pk.clone(), amount);
            builder.sign(&test_task, &keypair, spec);
            datas.push(builder.build().data);
        }

        // Vector containing all leaves
        let leaves = datas
            .iter()
            .map(|data| Hash256::from_slice(&data.tree_hash_root()))
            .collect::<Vec<_>>();

        // Building a VarList from leaves
        let deposit_data_list = VariableList::<_, U4294967296>::from(leaves.clone());

        // Setting the deposit_root to be the tree_hash_root of the VarList
        state.eth1_data.deposit_root = Hash256::from_slice(&deposit_data_list.tree_hash_root());

        // Building the merkle tree used for generating proofs
        let tree = MerkleTree::create(&leaves[..], spec.deposit_contract_tree_depth as usize);

        // Building proofs
        let mut proofs = vec![];
        for i in 0..leaves.len() {
            let (_, mut proof) = tree.generate_proof(i, spec.deposit_contract_tree_depth as usize);
            proof.push(Hash256::from_slice(&int_to_bytes32(leaves.len() as u64)));
            proofs.push(proof);
        }

        // Building deposits
        let deposits = datas
            .into_par_iter()
            .zip(proofs.into_par_iter())
            .map(|(data, proof)| (data, proof.into()))
            .map(|(data, proof)| Deposit { proof, data })
            .collect::<Vec<_>>();

        // Pushing deposits to block body
        for deposit in deposits {
            let _ = self.block.body.deposits.push(deposit);
        }

        // Manually setting the deposit_count to process deposits
        // This is for test purposes only
        if test_task == DepositTestTask::NoReset {
            state.eth1_data.deposit_count += num_deposits;
        } else {
            state.eth1_deposit_index = 0;
            state.eth1_data.deposit_count = num_deposits;
        }
    }

    /// Insert a `Valid` exit into the state.
    pub fn insert_exit(
        &mut self,
        test_task: &ExitTestTask,
        state: &mut BeaconState<T>,
        mut validator_index: u64,
        secret_key: &SecretKey,
        spec: &ChainSpec,
    ) {
        let sk = &mut secret_key.clone();
        let mut exit_epoch = state.slot.epoch(T::slots_per_epoch());

        match test_task {
            ExitTestTask::BadSignature => *sk = SecretKey::random(),
            ExitTestTask::ValidatorUnknown => validator_index = 4242,
            ExitTestTask::AlreadyExited => {
                state.validators[validator_index as usize].exit_epoch = Epoch::from(314_159 as u64)
            }
            ExitTestTask::NotActive => {
                state.validators[validator_index as usize].activation_epoch =
                    Epoch::from(314_159 as u64)
            }
            ExitTestTask::FutureEpoch => exit_epoch = spec.far_future_epoch,
            _ => (),
        }

        let mut builder = TestingVoluntaryExitBuilder::new(exit_epoch, validator_index);

        builder.sign(sk, &state.fork, spec);

        self.block
            .body
            .voluntary_exits
            .push(builder.build())
            .unwrap();
    }

    /// Signs and returns the block, consuming the builder.
    pub fn build(mut self, sk: &SecretKey, fork: &Fork, spec: &ChainSpec) -> BeaconBlock<T> {
        self.sign(sk, fork, spec);
        self.block
    }

    /// Returns the block, consuming the builder.
    pub fn build_without_signing(self) -> BeaconBlock<T> {
        self.block
    }
}

/// Builds an `ProposerSlashing` for some `validator_index`.
///
/// Signs the message using a `BeaconChainHarness`.
fn build_proposer_slashing<T: EthSpec>(
    test_task: &ProposerSlashingTestTask,
    validator_index: u64,
    secret_key: &SecretKey,
    fork: &Fork,
    spec: &ChainSpec,
) -> ProposerSlashing {
    let signer = |_validator_index: u64, message: &[u8], epoch: Epoch, domain: Domain| {
        let domain = spec.get_domain(epoch, domain, fork);
        Signature::new(message, domain, secret_key)
    };

    TestingProposerSlashingBuilder::double_vote::<T, _>(test_task, validator_index, signer)
}

/// Builds an `AttesterSlashing` for some `validator_indices`.
///
/// Signs the message using a `BeaconChainHarness`.
fn build_double_vote_attester_slashing<T: EthSpec>(
    test_task: &AttesterSlashingTestTask,
    validator_indices: &[u64],
    secret_keys: &[&SecretKey],
    fork: &Fork,
    spec: &ChainSpec,
) -> AttesterSlashing<T> {
    let signer = |validator_index: u64, message: &[u8], epoch: Epoch, domain: Domain| {
        let key_index = validator_indices
            .iter()
            .position(|&i| i == validator_index)
            .expect("Unable to find attester slashing key");
        let domain = spec.get_domain(epoch, domain, fork);
        Signature::new(message, domain, secret_keys[key_index])
    };

    TestingAttesterSlashingBuilder::double_vote(test_task, validator_indices, signer)
}<|MERGE_RESOLUTION|>--- conflicted
+++ resolved
@@ -19,7 +19,7 @@
 }
 
 /// Enum used for passing test options to builder
-#[derive(PartialEq)]
+#[derive(PartialEq, Clone, Copy)]
 pub enum DepositTestTask {
     Valid,
     BadPubKey,
@@ -29,6 +29,7 @@
 }
 
 /// Enum used for passing test options to builder
+#[derive(PartialEq, Clone, Copy)]
 pub enum ExitTestTask {
     AlreadyInitiated,
     AlreadyExited,
@@ -39,23 +40,16 @@
     ValidatorUnknown,
 }
 
-#[derive(PartialEq)]
 /// Enum used for passing test options to builder
+#[derive(PartialEq, Clone, Copy)]
 pub enum AttestationTestTask {
     Valid,
-    BadParentCrosslinkStartEpoch,
-    BadParentCrosslinkEndEpoch,
-    BadParentCrosslinkHash,
     NoCommiteeForShard,
     WrongJustifiedCheckpoint,
     BadTargetTooLow,
     BadTargetTooHigh,
     BadShard,
-    BadParentCrosslinkDataRoot,
     BadIndexedAttestationBadSignature,
-    CustodyBitfieldNotSubset,
-    CustodyBitfieldHasSetBits,
-    BadCustodyBitfieldLen,
     BadAggregationBitfieldLen,
     BadSignature,
     ValidatorUnknown,
@@ -64,8 +58,8 @@
     BadTargetEpoch,
 }
 
-#[derive(PartialEq)]
 /// Enum used for passing test options to builder
+#[derive(PartialEq, Clone, Copy)]
 pub enum AttesterSlashingTestTask {
     Valid,
     NotSlashable,
@@ -74,7 +68,7 @@
 }
 
 /// Enum used for passing test options to builder
-#[derive(PartialEq)]
+#[derive(PartialEq, Clone, Copy)]
 pub enum ProposerSlashingTestTask {
     Valid,
     ProposerUnknown,
@@ -131,7 +125,7 @@
     /// Inserts a signed, valid `ProposerSlashing` for the validator.
     pub fn insert_proposer_slashing(
         &mut self,
-        test_task: &ProposerSlashingTestTask,
+        test_task: ProposerSlashingTestTask,
         validator_index: u64,
         secret_key: &SecretKey,
         fork: &Fork,
@@ -149,7 +143,7 @@
     /// Inserts a signed, valid `AttesterSlashing` for each validator index in `validator_indices`.
     pub fn insert_attester_slashing(
         &mut self,
-        test_task: &AttesterSlashingTestTask,
+        test_task: AttesterSlashingTestTask,
         validator_indices: &[u64],
         secret_keys: &[&SecretKey],
         fork: &Fork,
@@ -176,7 +170,7 @@
     /// to aggregate these split attestations.
     pub fn insert_attestations(
         &mut self,
-        test_task: &AttestationTestTask,
+        test_task: AttestationTestTask,
         state: &BeaconState<T>,
         secret_keys: &[&SecretKey],
         num_attestations: usize,
@@ -248,32 +242,22 @@
 
         let attestations: Vec<_> = committees
             .par_iter()
-<<<<<<< HEAD
             .map(|(slot, committee, signing_validators, index)| {
-                let mut builder = TestingAttestationBuilder::new(state, committee, *slot, *index);
-=======
-            .map(|(slot, committee, signing_validators, shard)| {
                 let mut builder = TestingAttestationBuilder::new(
-                    test_task, state, committee, *slot, *shard, spec,
+                    test_task, state, committee, *slot, *index, spec,
                 );
->>>>>>> 24845554
 
                 let signing_secret_keys: Vec<&SecretKey> = signing_validators
                     .iter()
                     .map(|validator_index| secret_keys[*validator_index])
                     .collect();
-<<<<<<< HEAD
-                builder.sign(signing_validators, &signing_secret_keys, &state.fork, spec);
-=======
                 builder.sign(
                     test_task,
                     signing_validators,
                     &signing_secret_keys,
                     &state.fork,
                     spec,
-                    false,
                 );
->>>>>>> 24845554
 
                 builder.build()
             })
@@ -303,7 +287,7 @@
             let keypair = Keypair::random();
 
             let mut builder = TestingDepositBuilder::new(keypair.pk.clone(), amount);
-            builder.sign(&test_task, &keypair, spec);
+            builder.sign(test_task, &keypair, spec);
             datas.push(builder.build().data);
         }
 
@@ -356,7 +340,7 @@
     /// Insert a `Valid` exit into the state.
     pub fn insert_exit(
         &mut self,
-        test_task: &ExitTestTask,
+        test_task: ExitTestTask,
         state: &mut BeaconState<T>,
         mut validator_index: u64,
         secret_key: &SecretKey,
@@ -371,6 +355,7 @@
             ExitTestTask::AlreadyExited => {
                 state.validators[validator_index as usize].exit_epoch = Epoch::from(314_159 as u64)
             }
+            // FIXME: disabled in v0.9
             ExitTestTask::NotActive => {
                 state.validators[validator_index as usize].activation_epoch =
                     Epoch::from(314_159 as u64)
@@ -406,7 +391,7 @@
 ///
 /// Signs the message using a `BeaconChainHarness`.
 fn build_proposer_slashing<T: EthSpec>(
-    test_task: &ProposerSlashingTestTask,
+    test_task: ProposerSlashingTestTask,
     validator_index: u64,
     secret_key: &SecretKey,
     fork: &Fork,
@@ -424,7 +409,7 @@
 ///
 /// Signs the message using a `BeaconChainHarness`.
 fn build_double_vote_attester_slashing<T: EthSpec>(
-    test_task: &AttesterSlashingTestTask,
+    test_task: AttesterSlashingTestTask,
     validator_indices: &[u64],
     secret_keys: &[&SecretKey],
     fork: &Fork,
